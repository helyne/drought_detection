# ----------------------------------
#          INSTALL & TEST
# ----------------------------------
install_requirements:
	@pip install -r requirements.txt

check_code:
	@flake8 scripts/* drought_detection/*.py

black:
	@black scripts/* drought_detection/*.py

test:
	@coverage run -m pytest tests/*.py
	@coverage report -m --omit="${VIRTUAL_ENV}/lib/python*"

ftest:
	@Write me

clean:
	@rm -f */version.txt
	@rm -f .coverage
	@rm -fr */__pycache__ */*.pyc __pycache__
	@rm -fr build dist
	@rm -fr drought_detection-*.dist-info
	@rm -fr drought_detection.egg-info

install:
	@pip install . -U

all: clean install test black check_code

count_lines:
	@find ./ -name '*.py' -exec  wc -l {} \; | sort -n| awk \
        '{printf "%4s %s\n", $$1, $$2}{s+=$$0}END{print s}'
	@echo ''
	@find ./scripts -name '*-*' -exec  wc -l {} \; | sort -n| awk \
		        '{printf "%4s %s\n", $$1, $$2}{s+=$$0}END{print s}'
	@echo ''
	@find ./tests -name '*.py' -exec  wc -l {} \; | sort -n| awk \
        '{printf "%4s %s\n", $$1, $$2}{s+=$$0}END{print s}'
	@echo ''

# ----------------------------------
#      UPLOAD PACKAGE TO PYPI
# ----------------------------------
PYPI_USERNAME=<AUTHOR>
build:
	@python setup.py sdist bdist_wheel

pypi_test:
	@twine upload -r testpypi dist/* -u $(PYPI_USERNAME)

pypi:
	@twine upload dist/* -u $(PYPI_USERNAME)


# ================================================================================

# ----------------------------------
#      GCP SETUP
# ----------------------------------
# project id
PROJECT_ID=drought-detection

# bucket name
BUCKET_NAME=wagon-data-batch913-drought_detection

# choose your region from https://cloud.google.com/storage/docs/locations#available_locations
REGION=europe-west4



JOB_NAME=tmp_helyne_model_save_$(shell date +'%Y%m%d_%H%M%S')

PACKAGE_NAME=drought_detection
FILENAME=tmp_helyne_model_save

PYTHON_VERSION=3.7
FRAMEWORK=scikit-learn
RUNTIME_VERSION=2.8


set_project:
	@gcloud config set project ${PROJECT_ID}

create_bucket:
	@gsutil mb -l ${REGION} -p ${PROJECT_ID} gs://${BUCKET_NAME}



# ----------------------------------
#      UPLOAD DATA TO GCP
# ----------------------------------
# path to the file to upload to GCP
LOCAL_PATH="./drought_detection/data/tmp.csv"


# bucket directory in which to store the uploaded file
BUCKET_FOLDER=data

# name for the uploaded file inside of the bucket (we choose not to rename the file that we upload)
BUCKET_FILE_NAME=$(shell basename ${LOCAL_PATH})
<<<<<<< HEAD
BUCKET_TRAINING_FOLDER = "SavedModel"
=======
BUCKET_TRAINING_FOLDER = 'trainings'

>>>>>>> 4dee4f5c
# "shortcut" to upload file to GCP using 'make' in terminal (in terminal: make upload_data)
upload_data:
    # @gsutil cp train_1k.csv gs://wagon-ml-my-bucket-name/data/train_1k.csv
	@gsutil cp ${LOCAL_PATH} gs://${BUCKET_NAME}/${BUCKET_FOLDER}

#opens webpage
streamlit:
	-@streamlit run app.py

gcp_submit_training:
	gcloud ai-platform jobs submit training ${JOB_NAME} \
		--job-dir gs://${BUCKET_NAME}/${BUCKET_TRAINING_FOLDER} \
		--package-path ${PACKAGE_NAME} \
		--module-name ${PACKAGE_NAME}.${FILENAME} \
		--python-version=${PYTHON_VERSION} \
		--runtime-version=${RUNTIME_VERSION} \
		--region ${REGION} \
		--scale-tier BASIC_TPU \
		--stream-logs<|MERGE_RESOLUTION|>--- conflicted
+++ resolved
@@ -101,12 +101,8 @@
 
 # name for the uploaded file inside of the bucket (we choose not to rename the file that we upload)
 BUCKET_FILE_NAME=$(shell basename ${LOCAL_PATH})
-<<<<<<< HEAD
 BUCKET_TRAINING_FOLDER = "SavedModel"
-=======
-BUCKET_TRAINING_FOLDER = 'trainings'
 
->>>>>>> 4dee4f5c
 # "shortcut" to upload file to GCP using 'make' in terminal (in terminal: make upload_data)
 upload_data:
     # @gsutil cp train_1k.csv gs://wagon-ml-my-bucket-name/data/train_1k.csv
