# ----------------------------------
#          INSTALL & TEST
# ----------------------------------
install_requirements:
	@pip install -r requirements.txt

check_code:
	@flake8 scripts/* drought_detection/*.py

black:
	@black scripts/* drought_detection/*.py

test:
	@coverage run -m pytest tests/*.py
	@coverage report -m --omit="${VIRTUAL_ENV}/lib/python*"

ftest:
	@Write me

clean:
	@rm -f */version.txt
	@rm -f .coverage
	@rm -fr */__pycache__ */*.pyc __pycache__
	@rm -fr build dist
	@rm -fr drought_detection-*.dist-info
	@rm -fr drought_detection.egg-info

install:
	@pip install . -U

all: clean install test black check_code

count_lines:
	@find ./ -name '*.py' -exec  wc -l {} \; | sort -n| awk \
        '{printf "%4s %s\n", $$1, $$2}{s+=$$0}END{print s}'
	@echo ''
	@find ./scripts -name '*-*' -exec  wc -l {} \; | sort -n| awk \
		        '{printf "%4s %s\n", $$1, $$2}{s+=$$0}END{print s}'
	@echo ''
	@find ./tests -name '*.py' -exec  wc -l {} \; | sort -n| awk \
        '{printf "%4s %s\n", $$1, $$2}{s+=$$0}END{print s}'
	@echo ''

# ----------------------------------
#      UPLOAD PACKAGE TO PYPI
# ----------------------------------
PYPI_USERNAME=<AUTHOR>
build:
	@python setup.py sdist bdist_wheel

pypi_test:
	@twine upload -r testpypi dist/* -u $(PYPI_USERNAME)

pypi:
	@twine upload dist/* -u $(PYPI_USERNAME)
<<<<<<< HEAD
=======


# ================================================================================

# ----------------------------------
#      GCP SETUP
# ----------------------------------
# project id
PROJECT_ID=drought-detection

# bucket name
BUCKET_NAME=wagon-data-batch913-drought_detection

# choose your region from https://cloud.google.com/storage/docs/locations#available_locations
REGION=europe-west1

set_project:
	@gcloud config set project ${PROJECT_ID}

create_bucket:
	@gsutil mb -l ${REGION} -p ${PROJECT_ID} gs://${BUCKET_NAME}



# ----------------------------------
#      UPLOAD DATA TO GCP
# ----------------------------------
# path to the file to upload to GCP (the path to the file should be absolute or should match the directory where the make command is ran)
# replace with your local path to the `train_1k.csv` and make sure to put the path between quotes
LOCAL_PATH="/Users/helyne/code/helyne/drought_detection/"

# bucket directory in which to store the uploaded file (`data` is an arbitrary name that we choose to use)
BUCKET_FOLDER=data

# name for the uploaded file inside of the bucket (we choose not to rename the file that we upload)
BUCKET_FILE_NAME=$(shell basename ${LOCAL_PATH})

upload_data:
    # @gsutil cp train_1k.csv gs://wagon-ml-my-bucket-name/data/train_1k.csv
    @gsutil cp ${LOCAL_PATH} gs://${BUCKET_NAME}/${BUCKET_FOLDER}
>>>>>>> e0751518
<|MERGE_RESOLUTION|>--- conflicted
+++ resolved
@@ -53,8 +53,6 @@
 
 pypi:
 	@twine upload dist/* -u $(PYPI_USERNAME)
-<<<<<<< HEAD
-=======
 
 
 # ================================================================================
@@ -94,5 +92,4 @@
 
 upload_data:
     # @gsutil cp train_1k.csv gs://wagon-ml-my-bucket-name/data/train_1k.csv
-    @gsutil cp ${LOCAL_PATH} gs://${BUCKET_NAME}/${BUCKET_FOLDER}
->>>>>>> e0751518
+    @gsutil cp ${LOCAL_PATH} gs://${BUCKET_NAME}/${BUCKET_FOLDER}