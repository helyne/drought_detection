# python script that handles data (retrieved from the cloud)

import os
import numpy as np
import tensorflow as tf
from google.cloud import storage
import tempfile
# from drought_detection.params import BUCKET_NAME, BUCKET_TRAIN_DATA_PATH


# list files in directory
def dirlist(directory):
    '''list files in directory'''
    return [os.path.join(directory, file) for file in os.listdir(directory) if 'part-' in file]

# function to read raw satellite file data into a list of tensor dictionaries
def read_sat_file(image_file, bands_):
    '''
    This function filters satellite image data by specific spectral bands
    The function loads a batch of satellite images from a list of files
    and parses the satellite image data files for some specific spectral bands
    (e.g. B2, B3, B4, see official documentation)

    Parameters:
            list of satellite image files (including path, e.g '/data/train/part-r-00000')
    Returns:
            list of dictionaries (tensors) of raw satellite data (filtered by spectral band)
    '''
    # make tfrecord format list for chosen bands
    tfrecord_format = {}
    for b in bands_:
        tfrecord_format[b] = tf.compat.v1.FixedLenFeature([], tf.string)
    tfrecord_format['label'] = tf.compat.v1.FixedLenFeature([], tf.int64)

    # load and parse one sat image
    dataset = tf.data.TFRecordDataset(image_file)
    iterator = tf.compat.v1.data.make_one_shot_iterator(dataset)
    parsed_sat_file = [tf.compat.v1.parse_single_example(data, tfrecord_format) for data in iterator]

    return parsed_sat_file


# function that converts a raw sat image (tensorflow object) to matrix of numbers & label (it also scales bands)
def transform_sat_img(parsed_sat_file, bands_=['B4', 'B3', 'B2'], intensify_=True):
    '''
    This function creates a 3D imgArray in shape 65 x 65 x n_bands (65x65 pixels) for
    a single parsed satellite image, while also scaling each spectral band.

    Parameters:
            parsed_sat_img (dict): a parsed satellite image: Specific Tensorflow format (as dictionary)
            bands (list): list of bands to process (order is important!)
            intensify (bool): whether to scale or not (affects how bright plotted image looks(?))

    Returns:
            imgArray (tuple): tuple of processed images in n-Dimensional arrays (depends on number of bands chosen)
            label (list): list of corresponding labels (as int32)
    '''
    # convert to image array of numbers and label
    n_bands = len(bands_) # number of of bands determines depth of imgArray
    imgArray = np.zeros((65,65,n_bands), 'uint8') # create empty array

    # transform, reshape, and intensity-scale image data
    for i, band in enumerate(bands_): # order of specified bands is important because that is the order they will be appended
        band_data = np.frombuffer(parsed_sat_file[0][band].numpy(), dtype=np.uint8) # transforms raw tensorflow data into 1D array
        band_data = band_data.reshape(65, 65) # reshapes data into 65 x 65 pixel matrix
        if intensify_:
            band_data = band_data/np.max(band_data)*255 # scaling digital numbers so image is slightly brighter
        else:
            band_data = band_data*255 # scaling digital numbers
        imgArray[..., i] = band_data

    label = tf.cast(parsed_sat_file[0]['label'], tf.int32).numpy() # gets label for image

    return imgArray, label


# function to load single file (can be from 'gs:://BUCKET')
def load_img(file='../raw_data/train/part-r-00001', bands=['B4', 'B3', 'B2'], intensify=True):
<<<<<<< HEAD
    '''loads a single image from a file, outputs an imgArray and label'''
=======
>>>>>>> 9efe03c7
    parsed_sat1 = read_sat_file(file, bands_=bands)
    imgArray, label = transform_sat_img(parsed_sat1, bands_=bands, intensify_=intensify)
    return imgArray, label



# function to load a set of files from a directory
def load_imgs_set(directory='../raw_data/train/', n_files = 2, bands=['B4', 'B3', 'B2'], intensify=True):
    '''
    This function creates a list of 3D imgArrays and a list of corresponding labels for
    a set of satellite image files in a specific folder

    Parameters:
            directory (path): path to directory containing raw satellite data files (can be from gs:://BUCKET)
            n_files (int): number of files to parse and transform
            bands (list): list of bands to process (order is important!)
            intensify (bool): whether to scale or not (affects how bright plotted image looks(?))

    Returns:
            images (list): list of processed images (65x65 pixels each) in n-Dimensions (depends on number of bands chosen)
            labels (list): list of corresponding labels (as int32)
    '''
    images = []
    labels = []

    files = dirlist(directory)

    for n in range(n_files):
        imgArray, label = load_img(file=files[n], bands=bands, intensify=intensify)
        images.append(imgArray)
        labels.append(label)

    return images, labels



# function to download images
def get_images_gcp(n=2, data_set='train', bands=['B4', 'B3', 'B2']):
    '''
    This function gets images from the cloud in the correct format.
    The function downloads images into temporary files, does a transformation, and then deletes the temporary file.

    Parameters:
            n (int): number of satellite images to process
            data_set (str): data folder to select images ('train' or 'val')
            bands (list): list of bands to process (order is important)

    Returns:
            images (list): list of processed images in RGB 3D arrays
            labels (list): list of corresponding labels (as int32)

    '''

    # GCP bucket parameters
    project_name = 'drought-detection'
    bucket_name = 'wagon-data-batch913-drought_detection'
    prefix = 'data/' + data_set + '/part'

    # open client and get blobs
    storage_client = storage.Client(project=project_name)
    blobs = storage_client.list_blobs(bucket_name,
                                      prefix=prefix, # what folder & filename prefix
                                      delimiter='/', # don't include subdirectories
                                      max_results=n) # max number of blobs to grab

    images = []
    labels = []

    for blob in blobs:
        # create temporary file
        _, temp_local_filename = tempfile.mkstemp()
        # Download blob from bucket into temp file
        blob.download_to_filename(temp_local_filename)
        # Do stuff to file (transform data format)
        img_sat, img_label = load_img(file=temp_local_filename, bands=bands, intensify=True)
        # append image (as 3D matrix) and label to lists
        images.append(img_sat)
        labels.append(img_label)
        # remove temporary file
        os.remove(temp_local_filename)

    return images, labels
<<<<<<< HEAD


def read_one_whole_rec(data, band='B1'):
    tfrecord_format = (
            {
            band: tf.io.FixedLenFeature([], tf.string),    # 0.43 - 0.45 μm Coastal aerosol
            'label': tf.io.FixedLenFeature([], tf.int64),
            }
        )
    data = tf.io.parse_example(data, tfrecord_format)
    img = tf.io.decode_raw(data[band], tf.uint8)
    #expecting this original image size
    img = tf.reshape(img, [65,65,1])
    lab = data["label"]
    return img, lab
=======



if __name__ == '__main__':
    # train_imgs, train_labels = load_imgs_set(directory="gs://wagon-data-batch913-drought_detection/data/train/",
    #                              n_files=5,
    #                              bands=['B4', 'B3', 'B2'])
>>>>>>> 9efe03c7

    # val_imgs, val_labels = load_imgs_set(directory="gs://wagon-data-batch913-drought_detection/data/val/",
    #                              n_files=5,
    #                              bands=['B4', 'B3', 'B2'])

    train_imgs, train_labels = get_images_gcp()
    val_imgs, val_labels = get_images_gcp(data_set='val')

<<<<<<< HEAD
if __name__ == '__main__':
    # Load data using gs bucket link method
    train_imgs, train_labels = load_imgs_set(directory="gs://wagon-data-batch913-drought_detection/data/train/",
                                 n_files=5,
                                 bands=['B4', 'B3', 'B2'])

    val_imgs, val_labels = load_imgs_set(directory="gs://wagon-data-batch913-drought_detection/data/val/",
                                 n_files=5,
                                 bands=['B4', 'B3', 'B2'])

    # Load data using GCP blobs method
    # train_imgs, train_labels = get_images_gcp()
    # val_imgs, val_labels = get_images_gcp(data_set='val')

    # # Load data using wind speed notebook method (not complete)
    # train_images = tf.data.TFRecordDataset(
    #     "gs://wagon-data-batch913-drought_detection/data/val/part-r-00000"
    # )
    # ds_train = train_images.map(read_one_whole_rec)

=======
>>>>>>> 9efe03c7
    print(val_labels)<|MERGE_RESOLUTION|>--- conflicted
+++ resolved
@@ -76,10 +76,7 @@
 
 # function to load single file (can be from 'gs:://BUCKET')
 def load_img(file='../raw_data/train/part-r-00001', bands=['B4', 'B3', 'B2'], intensify=True):
-<<<<<<< HEAD
     '''loads a single image from a file, outputs an imgArray and label'''
-=======
->>>>>>> 9efe03c7
     parsed_sat1 = read_sat_file(file, bands_=bands)
     imgArray, label = transform_sat_img(parsed_sat1, bands_=bands, intensify_=intensify)
     return imgArray, label
@@ -162,7 +159,6 @@
         os.remove(temp_local_filename)
 
     return images, labels
-<<<<<<< HEAD
 
 
 def read_one_whole_rec(data, band='B1'):
@@ -178,24 +174,8 @@
     img = tf.reshape(img, [65,65,1])
     lab = data["label"]
     return img, lab
-=======
-
-
-
-if __name__ == '__main__':
-    # train_imgs, train_labels = load_imgs_set(directory="gs://wagon-data-batch913-drought_detection/data/train/",
-    #                              n_files=5,
-    #                              bands=['B4', 'B3', 'B2'])
->>>>>>> 9efe03c7
-
-    # val_imgs, val_labels = load_imgs_set(directory="gs://wagon-data-batch913-drought_detection/data/val/",
-    #                              n_files=5,
-    #                              bands=['B4', 'B3', 'B2'])
-
-    train_imgs, train_labels = get_images_gcp()
-    val_imgs, val_labels = get_images_gcp(data_set='val')
-
-<<<<<<< HEAD
+
+
 if __name__ == '__main__':
     # Load data using gs bucket link method
     train_imgs, train_labels = load_imgs_set(directory="gs://wagon-data-batch913-drought_detection/data/train/",
@@ -216,6 +196,5 @@
     # )
     # ds_train = train_images.map(read_one_whole_rec)
 
-=======
->>>>>>> 9efe03c7
+
     print(val_labels)