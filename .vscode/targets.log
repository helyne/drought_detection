--- conflicted
+++ resolved
@@ -6,14 +6,9 @@
 # This is free software: you are free to change and redistribute it.
 # There is NO WARRANTY, to the extent permitted by law.
 
-<<<<<<< HEAD
+
 # Make data base, printed on Thu Jul 14 14:25:36 2022
-=======
-# This program built for i386-apple-darwin11.3.0
- 
-
-# Make data base, printed on Tue Jul 12 21:56:12 2022
->>>>>>> f3b527af
+
 
 # Variables
 
@@ -56,15 +51,11 @@
 # makefile (from 'Makefile', line 47)
 PYPI_USERNAME = <AUTHOR>
 # environment
-<<<<<<< HEAD
+
 VSCODE_CWD = /mnt/c/Users/heyll/AppData/Local/Programs/Microsoft VS Code
 # default
 MAKE_HOST := x86_64-pc-linux-gnu
-=======
-VSCODE_IPC_HOOK_EXTHOST = /var/folders/x7/f623m9850hq_0rrrhkqwyvn40000gn/T/vscode-ipc-49eb1452-133e-4562-a32b-bcd7365ede60.sock
-# environment
-VSCODE_CWD = /Users/christopherhitz/code/helyne/drought_detection
->>>>>>> f3b527af
+
 # environment
 PATH = /home/lluismorey/.vscode-server/bin/b06ae3b2d2dbfe28bca3134cc6be65935cdfea6a/bin/remote-cli:./bin:./node_modules/.bin:/home/lluismorey/.pyenv/plugins/pyenv-virtualenv/shims:/home/lluismorey/.pyenv/shims:/home/lluismorey/.rbenv/bin:/home/lluismorey/.pyenv/plugins/pyenv-virtualenv/shims:/home/lluismorey/.pyenv/bin:/usr/local/sbin:/usr/local/bin:/usr/sbin:/usr/bin:/sbin:/bin:/usr/games:/usr/local/games:/usr/lib/wsl/lib:/mnt/c/Program Files (x86)/Intel/Intel(R) Management Engine Components/iCLS/:/mnt/c/Program Files/Intel/Intel(R) Management Engine Components/iCLS/:/mnt/c/WINDOWS/system32:/mnt/c/WINDOWS:/mnt/c/WINDOWS/System32/Wbem:/mnt/c/WINDOWS/System32/WindowsPowerShell/v1.0/:/mnt/c/WINDOWS/System32/OpenSSH/:/mnt/c/Program Files (x86)/Intel/Intel(R) Management Engine Components/DAL:/mnt/c/Program Files/Intel/Intel(R) Management Engine Components/DAL:/mnt/c/Users/heyll/AppData/Roaming/nvm:/mnt/c/Program Files/nodejs:/mnt/c/Program Files/Java/jdk-13.0.2/bin:/mnt/c/Program Files/Git/cmd:/mnt/c/Program Files/Docker/Docker/resources/bin:/mnt/c/ProgramData/DockerDesktop/version-bin:/mnt/c/Users/heyll/AppData/Local/Programs/Python/Python38/Scripts/:/mnt/c/Users/heyll/AppData/Local/Programs/Python/Python38/:/mnt/c/Users/heyll/AppData/Local/Microsoft/WindowsApps:/mnt/c/Users/heyll/AppData/Local/Programs/Microsoft VS Code/bin:/usr/local/sbin
 # environment
@@ -156,15 +147,9 @@
 # automatic
 *D = $(patsubst %/,%,$(dir $*))
 # environment
-<<<<<<< HEAD
+
 NVM_DIR = /home/lluismorey/.nvm
-=======
-TERM_PROGRAM_VERSION = 443
-# environment
-NVM_DIR = /Users/christopherhitz/.nvm
-# environment
-XPC_SERVICE_NAME = application.com.microsoft.VSCode.2337075.2337081.E22B5D98-65CC-4BEE-BE42-59DA46019097
->>>>>>> f3b527af
+
 # automatic
 +D = $(patsubst %/,%,$(dir $+))
 # makefile (from 'Makefile', line 99)
@@ -208,17 +193,13 @@
 # environment
 PYENV_VIRTUALENV_INIT = 1
 # default
-<<<<<<< HEAD
+
 .INCLUDE_DIRS = /usr/include /usr/local/include /usr/include
 # makefile (from 'Makefile', line 73)
 JOB_NAME = Satellite_Images_EfficientNet_$(shell date +'%Y%m%d_%H%M%S')
 # default
 .RECIPEPREFIX := 
-=======
-.INCLUDE_DIRS = /usr/local/include
-# environment
-MAKELEVEL := 0
->>>>>>> f3b527af
+
 # environment
 LANG = C
 # environment
@@ -423,12 +404,9 @@
 #  Implicit rule search has not been done.
 #  Modification time never checked.
 #  File has not been updated.
-<<<<<<< HEAD
+
 #  recipe to execute (from 'Makefile', line 29):
-=======
- 
-#  commands to execute (from `Makefile', line 29):
->>>>>>> f3b527af
+
 	@pip install . -U
 
 # files hash-table stats:
@@ -442,13 +420,11 @@
 # strcache buffers: 1 (0) / strings = 41 / storage = 396 B / avg = 9 B
 # current buf: size = 8162 B / used = 396 B / count = 41 / avg = 9 B
 
-<<<<<<< HEAD
+
 # strcache performance: lookups = 69 / hit rate = 40%
 # hash-table stats:
 # Load=41/8192=1%, Rehash=0, Collisions=1/69=1%
 # Finished Make data base on Thu Jul 14 14:25:36 2022
-=======
-# Finished Make data base on Tue Jul 12 21:56:12 2022
->>>>>>> f3b527af
+
 
  